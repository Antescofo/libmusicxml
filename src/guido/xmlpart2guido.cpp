--- conflicted
+++ resolved
@@ -292,52 +292,6 @@
             Sguidoelement elt = guidoelement ::create(comment);
             add (elt);
         }
-<<<<<<< HEAD
-=======
-        
-        // Add STAFF Layout here, if any
-        //// MusicXML Note: Staff layout includes the vertical distance from the bottom line of the previous staff in this system to the top line of the staff specified by the number attribute. The optional number attribute refers to staff numbers within the part, from top to bottom on the system. A value of 1 is assumed if not present. When used in the defaults element, the values apply to all parts. This value is ignored for the first staff in a system.
-        if (!fNotesOnly) {
-            ctree<xmlelement>::iterator staffLayout = elt->find(k_staff_layout);
-            if (staffLayout != elt->end()) {
-                /// MusicXML Note: The optional number attribute refers to staff numbers within the part, from top to bottom on the system. A value of 1 is assumed if not present. When used in the defaults element, the values apply to all parts. This value is ignored for the first staff in a system.
-                /// Guido's default staff-distance seems to be 10HS or 50 tenths
-                // Check staff number and act accordingly
-                int staffNumber = staffLayout->getAttributeIntValue("number", 1);
-                if (staffNumber == fTargetStaff) {
-                    double xmlDistance = staffLayout->getFloatValue(k_staff_distance, 0.0) - 50.0;
-                    double HalfSpaceDistance = -1.0 * (xmlDistance / 10) * 2 ; // -1.0 for Guido scale // (pos/10)*2
-                    if (HalfSpaceDistance<0.0) {    // prefer increasing!
-                        Sguidoelement tag = guidotag::create("staffFormat");
-                        stringstream s;
-                        s << "dy=" << HalfSpaceDistance << "hs";
-                        tag->add (guidoparam::create(s.str(), false));
-                        add(tag);
-                        fStaffDistance.insert(std::pair<int, float>(fTargetStaff, HalfSpaceDistance));
-                    }else {
-                        // Put it back to zero if it exists
-                        if (fStaffDistance.find(fTargetStaff) != fStaffDistance.end())
-                        {
-                            fStaffDistance.find(fTargetStaff)->second = 0.0;
-                        }
-                    }
-                }
-            }else {
-                // Repeat StaffFormat (if any prior) so that it would propagate to all pages!
-                // Comment if you don't want this!
-                if (fStaffDistance.find(fTargetStaff) != fStaffDistance.end())
-                {
-                    Sguidoelement tag = guidotag::create("staffFormat");
-                    if (fStaffDistance.find(fTargetStaff)->second != 0.0) {
-                    stringstream s;
-                    s << "dy=" << fStaffDistance.find(fTargetStaff)->second << "hs";
-                    tag->add (guidoparam::create(s.str(), false));
-                    add(tag);
-                    }
-                }
-            }
-        }
->>>>>>> ac2acfc2
     }
     
     //______________________________________________________________________________
@@ -1095,16 +1049,11 @@
             tag->add (guidoparam::create(param));
             add(tag);
             
-<<<<<<< HEAD
             std::pair<rational, std::string> foo = std::pair<rational, std::string>(fCurrentVoicePosition ,clefsign);
             staffClefMap.insert(std::pair<int, std::pair < int , std::pair<rational, std::string> > >(fCurrentStaffIndex, std::pair< int, std::pair< rational, std::string > >(fMeasNum, foo) ) );
 
             //cout<<"\t\tCreated clef "<<param <<" fCurrentStaffIndex="<<fCurrentStaffIndex<<" fCurrentVoicePosition="<<fCurrentVoicePosition.toString()<<" "<<staffClefMap.size()<<endl;
             
-=======
-            staffClefMap.insert(std::pair<int, std::pair<rational, std::string> >(fCurrentStaffIndex,std::pair<rational, std::string>(fCurrentVoicePosition ,clefsign)) );
-			
->>>>>>> ac2acfc2
             /// Search again for other clefs:
             iter++;
             iter = elt->find(k_clef, iter);
@@ -1363,15 +1312,10 @@
             add (tag);
             
             /// OR using \beam(...)
-<<<<<<< HEAD
             //Sguidoelement tag = guidotag::create("beam");
             //push (tag);
             
             //cout<<"Beam Begin "<<lastBeamInternalNumber<<" xml:"<<(*i)->getAttributeIntValue("number", 0)<<endl;
-=======
-            Sguidoelement tag = guidotag::create("beam");
-            push (tag);
->>>>>>> ac2acfc2
         }
         
         if (beams.empty() && fBeamStack.empty() && notevisitor::getType()!=kRest)
@@ -1407,14 +1351,10 @@
                 add (tag);
                 
                 /// OR using \beam(...)
-<<<<<<< HEAD
                 //pop();
                 
                 //cout<<"Beam END "<<lastBeamInternalNumber<<" xml:"<<(*i)->getAttributeIntValue("number", 0)<<endl;
                 
-=======
-                pop();
->>>>>>> ac2acfc2
                 fBeamStack.pop();
             }
         }
@@ -1803,7 +1743,6 @@
             Sguidoelement tag;
             tag = guidotag::create("trill");
             
-<<<<<<< HEAD
             // parse accidental-mark as it'll be used by all
             string accidentalMark="";
             if (nv.fAccidentalMark)
@@ -1833,23 +1772,12 @@
             
             // Check for continuous Trills
             if (nv.getWavylines().size()>0)
-=======
-            // If there's a wavy-line AND the Trill is TIED, then add "<repeat="false">" attribute
-            if (nv.getWavylines().size() > 0)
->>>>>>> ac2acfc2
             {
                 std::vector<S_wavy_line>::const_iterator i;
                 for (i = nv.getWavylines().begin(); i != nv.getWavylines().end(); i++) {
                     if ((*i)->getAttributeValue("type") == "start") {
                         fWavyTrillOpened = true;
-<<<<<<< HEAD
-=======
-                        
-                        if (nv.getTied().size() > 0) {
-                            string s("repeat=\"false\"");
-                            tag->add (guidoparam::create(s, false));
-                        }
->>>>>>> ac2acfc2
+                    }
                     }
                 }
             }
@@ -2203,7 +2131,6 @@
     
     int xmlpart2guido::checkNoteFormatDx	 ( const notevisitor& nv , rational posInMeasure)
     {
-        cout<<"\t checkNoteFormatDx NoteFormat with on measure "<<fMeasNum<<" staff "<<fCurrentStaff<<endl;
         int measureNum = fCurrentMeasure->getAttributeIntValue("number", 0);
         auto timePos4measure = timePositions.find(measureNum);
         
@@ -2223,8 +2150,6 @@
                         s << "dx=" << noteDx ;
                         noteFormatTag->add (guidoparam::create(s.str(), false));
                         push(noteFormatTag);
-                        
-                        cout<<"\t ADDED NoteFormat with dx="<<noteDx<<" on measure "<<measureNum<<endl;
                     }else
                         return 0;
                 }else
@@ -2240,14 +2165,9 @@
         if (nv.getStep().size())
         {
             // Check out clef for position and voice
-<<<<<<< HEAD
             std::string thisClef = getClef(fCurrentStaffIndex , fCurrentVoicePosition, fMeasNum);
             //cout<<"Rest measure="<<fMeasNum<<" voice="<<fTargetVoice<<" VoicePosition="<<fCurrentVoicePosition.toString()<<" staff="<<fCurrentStaffIndex<<" clef: "<< thisClef<< " "<<staffClefMap.size()<<endl;
             
-=======
-            std::string thisClef = getClef(fCurrentStaffIndex , fCurrentVoicePosition);
-			
->>>>>>> ac2acfc2
             float restformatDy = nv.getRestFormatDy(thisClef);
             if (restformatDy!=0.0)
             {
