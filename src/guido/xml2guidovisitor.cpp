/*
 MusicXML Library
 Copyright (C) Grame 2006-2013
 
 This Source Code Form is subject to the terms of the Mozilla Public
 License, v. 2.0. If a copy of the MPL was not distributed with this
 file, You can obtain one at http://mozilla.org/MPL/2.0/.
 
 Grame Research Laboratory, 11, cours de Verdun Gensoul 69002 Lyon - France
 research@grame.fr
 */

#ifdef VC6
# pragma warning (disable : 4786)
#endif

#include <iostream>
#include <sstream>
#include <string>

#include "partsummary.h"
#include "rational.h"
#include "xml_tree_browser.h"
#include "xml2guidovisitor.h"
#include "xmlpart2guido.h"
#include "tree_browser.h"

using namespace std;

namespace MusicXML2
{
    
    //______________________________________________________________________________
    xml2guidovisitor::xml2guidovisitor(bool generateComments, bool generateStem, bool generateBar) :
    fGenerateComments(generateComments), fGenerateStem(generateStem),
    fGenerateBars(generateBar), fGeneratePositions(true),
    fCurrentStaffIndex(0), previousStaffHasLyrics(false), fCurrentAccoladeIndex(0)
    {}
    
    //______________________________________________________________________________
    Sguidoelement xml2guidovisitor::convert (const Sxmlelement& xml)
    {
        Sguidoelement gmn;
        if (xml) {
            tree_browser<xmlelement> browser(this);
            browser.browse(*xml);
            gmn = current();
        }
        return gmn;
    }
    
    //______________________________________________________________________________
    // the score header contains information like title, author etc..
    // it must be written only once, at the beginning of the first guido voice
    // thus the function clears the data when flushed so that further calls do nothing
    //______________________________________________________________________________
    void xml2guidovisitor::flushHeader ( scoreHeader& header )
    {
        if (header.fTitle) {
            Sguidoelement tag = guidotag::create("title");
            string title = header.fTitle->getValue();
            size_t pos = title.find ('"');
            while (pos != string::npos) {
                title = title.replace (pos, 1, "'");
                pos = title.find ('"', pos);
            }
            tag->add (guidoparam::create(title));
            add (tag);
            header.fTitle = (void*)0;
        }
        vector<S_creator>::const_iterator i;
        for (i=header.fCreators.begin(); i!=header.fCreators.end(); i++) {
            string type = (*i)->getAttributeValue("type");
            if ((type == "Composer") || (type == "composer")) {
                Sguidoelement tag = guidotag::create("composer");
                tag->add (guidoparam::create((*i)->getValue()));
                tag->add (guidoparam::create("dy=4hs", false));
                add (tag);
            }
        }
        header.fCreators.clear();
    }
    
    //______________________________________________________________________________
    // the part header contains information like part name
    // it must be written only once, at the beginning of the corresponding guido voice
    // thus the function clears the data when flushed so that further calls do nothing
    //______________________________________________________________________________
    void xml2guidovisitor::flushPartHeader ( partHeader& header )
    {
        if ( (header.visited==false) && header.fPartName.size()) {
            Sguidoelement tag = guidotag::create("instr");
            stringstream s1, s2;
            string instr = header.fPartName;
            int offset = instr.size() * 2;
            
            s1 << "dx=-" << offset << "hs";
            tag->add (guidoparam::create(instr));
            tag->add (guidoparam::create(s1.str(), false));
            tag->add (guidoparam::create("dy=-5hs", false));
            add (tag);
            
            tag = guidotag::create("systemFormat");
            tag->add (guidoparam::create(""));
            s2 << "dx=" << offset << "hs";
            tag->add (guidoparam::create(s2.str(), false));
            add (tag);
<<<<<<< HEAD
            header.visited = true;
        }
    }
    
    void xml2guidovisitor::flushPartGroup (std::string partID)
    {
        //cout<< "Entering flushPartGroup with ID "<<partID<<endl;
        /// Add groupings (accolade and barformat)
        // search if this part ID exists in any grouping
        // Guido Limitation: One \accol tag per staff ONLY (for nested definitions)
        // IDEA: Treat the FIRST occurence of partID in grouping and get rid of it.
        partGroup* partGroupIt = find_first_of_partID_inGroup(partID);
        
        if (partGroupIt != NULL)
        {
            /// something was found. Generate Accolades and BarFormat if any
            
            if (partGroupIt->bracket)
            {
                //+std::to_string(partGroupIt->first)
                std::string accolParams = "id=1, range="+partGroupIt->guidoRange;
                
                Sguidoelement tag3 = guidotag::create("accol");
                tag3->add (guidoparam::create(accolParams, false));
                add (tag3);
                
                //cout<<"\t Added ACCOL "<<accolParams<<endl;
            }
            
            if (partGroupIt->barlineGrouping)
            {
                std::string barformatParams = "style= \"system\", range="+partGroupIt->guidoRange;
                
                Sguidoelement tag4 = guidotag::create("barFormat");
                tag4->add (guidoparam::create(barformatParams, false));
                add (tag4);
                
                //cout<<"\t Added BarFormat "<<barformatParams<<endl;
            }
            
            /// Make sure that this group pattern won't be visited next time
            partGroupIt->visited = true;
=======
            header.fPartName = (void*)0;
>>>>>>> d0c4c642
        }
    }
    
    //______________________________________________________________________________
    void xml2guidovisitor::visitStart ( S_score_partwise& elt )
    {
        Sguidoelement chord = guidochord ::create();
        start(chord);
    }
    
    //______________________________________________________________________________
    void xml2guidovisitor::visitStart ( S_movement_title& elt )		{ fHeader.fTitle = elt; }
    void xml2guidovisitor::visitStart ( S_creator& elt )			{ fHeader.fCreators.push_back(elt); }
    //void xml2guidovisitor::visitStart ( S_score_part& elt )			{ fCurrentPartID = elt->getAttributeValue("id"); }
    //void xml2guidovisitor::visitStart ( S_part_name& elt )			{ fPartHeaders[fCurrentPartID].fPartName = elt; }
    
    //______________________________________________________________________________
    void xml2guidovisitor::visitStart ( S_part& elt )
    {
        partsummary ps;
        xml_tree_browser browser(&ps);
        browser.browse(*elt);
        
        smartlist<int>::ptr voices = ps.getVoices ();
        int targetStaff = 0xffff;	// initialized to a value we'll unlikely encounter
        bool notesOnly = false;
        rational currentTimeSign (0,1);
        
        // browse the parts voice by voice: allows to describe voices that spans over several staves
        for (unsigned int i = 0; i < voices->size(); i++) {
            int targetVoice = (*voices)[i];
            int mainstaff = ps.getMainStaff(targetVoice);
            if (targetStaff == mainstaff) {
                notesOnly = true;
            }
            else {
                notesOnly = false;
                targetStaff = mainstaff;
                fCurrentStaffIndex++;
            }
            
            Sguidoelement seq = guidoseq::create();
            push (seq);
            
            Sguidoelement tag = guidotag::create("staff");
            tag->add (guidoparam::create(fCurrentStaffIndex, false));
            add (tag);
            
            //// Add staffFormat if needed
            // Case1: If previous staff has Lyrics, then move current staff lower to create space: \staffFormat<dy=-5>
            int stafflines = elt->getIntValue(k_staff_lines, 0);
            
            if ((previousStaffHasLyrics)||stafflines)
            {
                Sguidoelement tag2 = guidotag::create("staffFormat");
                if (previousStaffHasLyrics)
                {
                    tag2->add (guidoparam::create("dy=-5", false));
                }
                
                if (stafflines>0)
                {
                    std::string staffstyle = "style=\""+std::to_string(stafflines)+"-line\"";
                    tag2->add (guidoparam::create(staffstyle,false));
                }
                add (tag2);
            }
            ////
            
            flushHeader (fHeader);
            flushPartHeader (fPartHeaders[elt->getAttributeValue("id")]);
            flushPartGroup  (elt->getAttributeValue("id"));
            
            //// Add Accolade if countStaves on this Part is >1, and we are entering span
            if ((ps.countStaves()>1)&&(fCurrentStaffIndex>fCurrentAccoladeIndex))
            {
                int rangeEnd = fCurrentStaffIndex + ps.countStaves() - 1;

				stringstream accol;
				accol << "id=" << fCurrentAccoladeIndex << ", range=\"" << fCurrentStaffIndex << "-" << rangeEnd << "\"";
				stringstream barformat;
				barformat << "style= \"system\", range=\"" << fCurrentStaffIndex << "-" << rangeEnd << "\"";
				
                Sguidoelement tag3 = guidotag::create("accol");
                tag3->add (guidoparam::create(accol.str(), false));
                add (tag3);
                
                // add new barFormat tag
                Sguidoelement tag4 = guidotag::create("barFormat");
                tag4->add (guidoparam::create(barformat.str(), false));
                add (tag4);
                //cout<<"\tAdded MULTI barlineformat "<< barformatParams <<endl;
                
                fCurrentAccoladeIndex = rangeEnd;
            }else {
                
                // if we have multiple staves, and this staff has NO barFormat, then we should add one like \barFormat<style="system", range="1">
                // Otherwise there'll be no bar lines!!!
                if (checkLonelyBarFormat(fCurrentStaffIndex))
                {
					stringstream barformat;
					barformat << "style= \"system\", range=\"" << fCurrentStaffIndex << "\"";
                    Sguidoelement tag4 = guidotag::create("barFormat");
                    tag4->add (guidoparam::create(barformat.str(), false));
                    add (tag4);
                    //cout<<"\tAdded SINGLE barlineformat "<< barformatParams <<endl;
                }
            }
            
            ////
            
            xmlpart2guido pv(fGenerateComments, fGenerateStem, fGenerateBars);
            pv.generatePositions (fGeneratePositions);
            xml_tree_browser browser(&pv);
            pv.initialize(seq, targetStaff, fCurrentStaffIndex, targetVoice, notesOnly, currentTimeSign);
            browser.browse(*elt);
            pop();
            currentTimeSign = pv.getTimeSign();
            previousStaffHasLyrics = pv.hasLyrics();
        }
    }
    
    //______________________________________________________________________________
    void xml2guidovisitor::addPosition	( Sxmlelement elt, Sguidoelement& tag, int yoffset)
    {
        float posx = elt->getAttributeFloatValue("default-x", 0) + elt->getAttributeFloatValue("relative-x", 0);
        if (posx) {
            posx = (posx / 10) * 2;   // convert to half spaces
            stringstream s;
            s << "dx=" << posx << "hs";
            tag->add (guidoparam::create(s.str(), false));
        }
        float posy = elt->getAttributeFloatValue("default-y", 0) + elt->getAttributeFloatValue("relative-y", 0);
        if (posy) {
            posy = (posy / 10) * 2;   // convert to half spaces
            posy += yoffset;		  // anchor point convertion (defaults to upper line in xml)
            stringstream s;
            s << "dy=" << posy << "hs";
            tag->add (guidoparam::create(s.str(), false));
        }
    }
    
    //______________________________________________________________________________
    void xml2guidovisitor::addPosition	( Sxmlelement elt, Sguidoelement& tag, int yoffset, int xoffset)
    {
        float posx = elt->getAttributeFloatValue("default-x", 0) + elt->getAttributeFloatValue("relative-x", 0);
        if (posx) {
            posx = (posx / 10) * 2;   // convert to half spaces
            posx += xoffset;
            stringstream s;
            s << "dx=" << posx << "hs";
            tag->add (guidoparam::create(s.str(), false));
        }
        float posy = elt->getAttributeFloatValue("default-y", 0) + elt->getAttributeFloatValue("relative-y", 0);
        if (posy) {
            posy = (posy / 10) * 2;   // convert to half spaces
            posy += yoffset;		  // anchor point convertion (defaults to upper line in xml)
            stringstream s;
            s << "dy=" << posy << "hs";
            tag->add (guidoparam::create(s.str(), false));
        }
    }
    
    //______________________________________________________________________________
    void xml2guidovisitor::addPosY	( Sxmlelement elt, Sguidoelement& tag, int yoffset)
    {
        float posy = elt->getAttributeFloatValue("default-y", 0) + elt->getAttributeFloatValue("relative-y", 0);
        if (posy) {
            posy = (posy / 10) * 2;   // convert to half spaces
            posy += yoffset;		  // anchor point convertion (defaults to upper line in xml)
            stringstream s;
            s << "dy=" << posy << "hs";
            tag->add (guidoparam::create(s.str(), false));
        }
    }
    
    void xml2guidovisitor::addPlacement	( Sxmlelement elt, Sguidoelement& tag)
    {
        string placement = elt->getAttributeValue("placement");
        
        if (placement.size()) {
            
            stringstream s;
            s << "position=\"" << placement << "\"";
            tag->add (guidoparam::create(s.str(), false));
        }
    }
    
}
<|MERGE_RESOLUTION|>--- conflicted
+++ resolved
@@ -105,7 +105,6 @@
             s2 << "dx=" << offset << "hs";
             tag->add (guidoparam::create(s2.str(), false));
             add (tag);
-<<<<<<< HEAD
             header.visited = true;
         }
     }
@@ -125,14 +124,11 @@
             
             if (partGroupIt->bracket)
             {
-                //+std::to_string(partGroupIt->first)
                 std::string accolParams = "id=1, range="+partGroupIt->guidoRange;
                 
                 Sguidoelement tag3 = guidotag::create("accol");
                 tag3->add (guidoparam::create(accolParams, false));
                 add (tag3);
-                
-                //cout<<"\t Added ACCOL "<<accolParams<<endl;
             }
             
             if (partGroupIt->barlineGrouping)
@@ -148,9 +144,6 @@
             
             /// Make sure that this group pattern won't be visited next time
             partGroupIt->visited = true;
-=======
-            header.fPartName = (void*)0;
->>>>>>> d0c4c642
         }
     }
     
