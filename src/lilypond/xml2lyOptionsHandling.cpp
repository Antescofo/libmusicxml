--- conflicted
+++ resolved
@@ -561,12 +561,8 @@
     "xml2lyOptions::checkOptionsConsistency ()" <<
     endl;
     
-<<<<<<< HEAD
+#ifdef TRACE_OPTIONS
   gTraceOptions->
-=======
-#ifdef TRACE_OPTIONS
-  gTraceOptions-> // fQuiet should be taken into account first
->>>>>>> 168734a1
     checkOptionsConsistency ();
 #endif
   gGeneralOptions->
