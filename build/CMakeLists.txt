--- conflicted
+++ resolved
@@ -67,8 +67,7 @@
 		set (CMAKE_XCODE_EFFECTIVE_PLATFORMS "iPhoneOS")
 		#set (CMAKE_OSX_ARCHITECTURES "arm64 x86_64") # unsupported on iOS 11.4.0: armv7 armv7s
 		set (CMAKE_OSX_SYSROOT "iphoneos")
-<<<<<<< HEAD
-		set(IOS_DEPLOYMENT_TARGET 13.0) 
+		set(IOS_DEPLOYMENT_TARGET 13.0)
 		#set (libtype STATIC)
 		set (FMWK "true")
 		set (CMAKE_MACOSX_RPATH 1)
@@ -76,17 +75,6 @@
 		message (STATUS "Generates universal binaries - Use -DUNIVERSAL=no to change. .")		
 		set (CMAKE_OSX_ARCHITECTURES "x86_64")
 		set (CMAKE_OSX_DEPLOYMENT_TARGET 10.10)
-=======
-		set (CMAKE_CXX_FLAGS "-miphoneos-version-min=11.2")
-		set (libtype STATIC)
-		set (FMWK "false")
-	else()
-		set ( DEFS ${DEFS} -DMACOS)
-		set (CMAKE_C++_FLAGS -mmacosx-version-min=10.13)
-		set (CMAKE_LDFLAGS -mmacosx-version-min=10.13)
-		set (CMAKE_OSX_DEPLOYMENT_TARGET 10.13)
-		set (MACOSX_DEPLOYMENT_TARGET 10.13)
->>>>>>> 0248fb77
 	endif()
   # to debug:
   #add_definitions(-O0 -g) # JMI
@@ -188,11 +176,7 @@
 		)
 endif()
 
-<<<<<<< HEAD
 if (NOT WIN32) #AND NOT IOS
-=======
-if (NOT WIN32 AND GENSTATIC)
->>>>>>> 0248fb77
 add_library(${staticlib} STATIC ${LIBCONTENT})
 set_target_properties (${staticlib} PROPERTIES
 			VERSION ${VERSION}
