#######################################
# CMAKE libmusicxml2
#######################################
project(libmusicxml2)
cmake_minimum_required(VERSION 2.4)
if(CMAKE_CONFIGURATION_TYPES)
	set(CMAKE_CONFIGURATION_TYPES Debug Release)
endif()

#######################################
# versions management
set (VERSION 3.11)
set (STRVERS "v.3.11")
set (SSTRVERS "3.11")

#######################################
option ( C++11 	"C++11 support" on )


if(UNIX)
	add_definitions(-Wall -DGCC -Wno-overloaded-virtual)
endif()

set (FMWK "true")
set (libtype SHARED)

#########################################
# mac os specific part
#########################################
if(APPLE)
	if ( IOS )
		message (STATUS "Generates project for iOS - Use -DIOS=no to change.")
		
		#set(CMAKE_XCODE_EFFECTIVE_PLATFORMS "-iphoneos;-iphonesimulator")
		#set (CMAKE_OSX_ARCHITECTURES "arm64 armv7 armv7s x86_64 i386")
		#set (CMAKE_OSX_SYSROOT "iphoneos")
		set (CMAKE_XCODE_EFFECTIVE_PLATFORMS "iPhoneOS")
<<<<<<< HEAD
		set (CMAKE_OSX_ARCHITECTURES "arm64 armv7 armv7s")
=======
#		set (CMAKE_OSX_ARCHITECTURES "armv6 armv7")
>>>>>>> ac2acfc2
		set (CMAKE_OSX_SYSROOT "iphoneos")
		
		set(CMAKE_XCODE_ATTRIBUTE_IPHONEOS_DEPLOYMENT_TARGET 9.3)
		
		set (libtype STATIC)
	else ()
		if ( C++11 )
			message (STATUS "Generates project using C++11 - Use -DC++11=no to change.")
			set(CMAKE_CXX_FLAGS "${CMAKE_CXX_FLAGS} -stdlib=libc++")
			#set (FMWK "false")
		else()
			message (STATUS "Generates project without C++11 - Use -DC++11=yes to change.")
		endif()
		set (CMAKE_OSX_ARCHITECTURES "x86_64 i386")
	endif()

#########################################
# windows specific part
#########################################
elseif(WIN32)
 add_definitions(-DWINVER=0x0400 -DWIN32)
 if(${CMAKE_GENERATOR} STREQUAL "Visual Studio 6")
  add_definitions(-DVC6)
 elseif(${CMAKE_GENERATOR} STREQUAL "Visual Studio 8 2005")
  add_definitions(-DVC2005)
 endif(${CMAKE_GENERATOR} STREQUAL "Visual Studio 6")

#########################################
# assume linux host
#########################################
else()
	set(CMAKE_CXX_FLAGS "${CMAKE_CXX_FLAGS} -std=c++11")
endif()


#######################################
# set directories, src and headers.
set (LXML 		${CMAKE_CURRENT_SOURCE_DIR}/..)
set (LXMLSRC 	${LXML}/src)
set (LXMLSAMPLE ${LXML}/samples)
set (SRCFOLDERS  factory files interface elements guido lib operations parser visitors)

foreach(folder ${SRCFOLDERS})
	set(SRC ${SRC} "${LXMLSRC}/${folder}/*.cpp")			# add source files
endforeach(folder)
file (GLOB CORESRC RELATIVE ${CMAKE_CURRENT_SOURCE_DIR} ${SRC})

foreach(folder ${SRCFOLDERS})
	set(HEADERS ${HEADERS} "${LXMLSRC}/${folder}/*.h")		# add header files
endforeach(folder)
file (GLOB COREH RELATIVE ${CMAKE_CURRENT_SOURCE_DIR} ${HEADERS})

foreach(folder ${SRCFOLDERS})
	set(INCL ${INCL} "${LXMLSRC}/${folder}")				# add include folders
endforeach(folder)


#######################################
# set includes
include_directories( ${INCL})
set_source_files_properties (${COREH} PROPERTIES HEADER_FILE_ONLY TRUE)


#######################################
# set library target
if(APPLE)
	if (IOS OR C++11)
		set(target musicxml2)
	else()
		set(target libmusicxml2)
	endif()
elseif(MSVC)
	set(target libmusicxml2)
else()
	set(target musicxml2)
endif()

if(MSVC OR MINGW)
	enable_language(RC)
	set(LIBCONTENT ${CORESRC} ${COREH} ${LXML}/win32/libmusicxml/libmusicxml.rc)
else()
	set(LIBCONTENT ${CORESRC} ${COREH})
endif()

add_library(${target} ${libtype} ${LIBCONTENT})
set_target_properties (${target} PROPERTIES 
			FRAMEWORK ${FMWK}
			VERSION ${VERSION}
			FRAMEWORK_VERSION ${VERSION}
			PUBLIC_HEADER "${COREH}"
			DEFINE_SYMBOL LIBMUSICXML_EXPORTS
			MACOSX_FRAMEWORK_SHORT_VERSION_STRING ${STRVERS}
			MACOSX_FRAMEWORK_BUNDLE_VERSION ${SSTRVERS}
			MACOSX_FRAMEWORK_IDENTIFIER ${target}
			XCODE_ATTRIBUTE_ENABLE_BITCODE "NO"
)
#if ( IOS )
#	set_target_properties (${target} PROPERTIES  FRAMEWORK TRUE )
#endif()

#######################################
# set sample targets
set (SAMPLES xmlversion RandomMusic xmlfactory partsummary xml2guido xmliter countnotes readunrolled xml2midi xmlread xmltranspose xmlclone)
set (TOOLS  xml2guido xmlread xmltranspose)

if(NOT APPLE OR NOT IOS )
foreach(sample ${SAMPLES})
	add_executable( ${sample} ${LXMLSAMPLE}/${sample}.cpp )
	target_link_libraries( ${sample} ${target})
	add_dependencies(${sample} ${target})
endforeach(sample)
endif()


#######################################
# install setup
if(NOT APPLE)
install ( TARGETS ${target} ${TOOLS} 
	RUNTIME DESTINATION bin 
    	LIBRARY DESTINATION /usr/lib 
    	ARCHIVE DESTINATION lib 
#    	FRAMEWORK DESTINATION "/Library/Frameworks" CONFIGURATIONS Release
    	PUBLIC_HEADER DESTINATION include/libmusicxml
)
endif()<|MERGE_RESOLUTION|>--- conflicted
+++ resolved
@@ -35,15 +35,8 @@
 		#set (CMAKE_OSX_ARCHITECTURES "arm64 armv7 armv7s x86_64 i386")
 		#set (CMAKE_OSX_SYSROOT "iphoneos")
 		set (CMAKE_XCODE_EFFECTIVE_PLATFORMS "iPhoneOS")
-<<<<<<< HEAD
 		set (CMAKE_OSX_ARCHITECTURES "arm64 armv7 armv7s")
-=======
-#		set (CMAKE_OSX_ARCHITECTURES "armv6 armv7")
->>>>>>> ac2acfc2
 		set (CMAKE_OSX_SYSROOT "iphoneos")
-		
-		set(CMAKE_XCODE_ATTRIBUTE_IPHONEOS_DEPLOYMENT_TARGET 9.3)
-		
 		set (libtype STATIC)
 	else ()
 		if ( C++11 )
